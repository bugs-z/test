--- conflicted
+++ resolved
@@ -75,9 +75,6 @@
     MAX_TEMPERATURE: 2.0,
     MAX_TOKEN_OUTPUT_LENGTH: 4096,
     MAX_CONTEXT_LENGTH: 128000
-<<<<<<< HEAD
-  }
-=======
   },
   "gpt-4": {
     MIN_TEMPERATURE: 0.0,
@@ -85,7 +82,6 @@
     MAX_TOKEN_OUTPUT_LENGTH: 4096,
     MAX_CONTEXT_LENGTH: 8192
   },
->>>>>>> db7d2b3d
 
   // PERPLEXITY MODELS
   // "pplx-7b-online": {
